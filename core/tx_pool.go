--- conflicted
+++ resolved
@@ -450,16 +450,6 @@
 
 	old := pool.gasPrice
 	pool.gasPrice = price
-<<<<<<< HEAD
-	txs := pool.priced.Cap(price)
-	for _, tx := range txs {
-		pool.removeTx(tx.Hash(), false)
-	}
-	pool.dropTxFeed.Send(DropTxsEvent{
-		Txs: txs,
-		Reason: dropGasPriceUpdated,
-	})
-=======
 	// if the min miner fee increased, remove transactions below the new threshold
 	if price.Cmp(old) > 0 {
 		// pool.priced is sorted by GasFeeCap, so we have to iterate through pool.all instead
@@ -468,9 +458,11 @@
 			pool.removeTx(tx.Hash(), false)
 		}
 		pool.priced.Removed(len(drop))
-	}
-
->>>>>>> aa637fd3
+		pool.dropTxFeed.Send(DropTxsEvent{
+			Txs: drop,
+			Reason: dropGasPriceUpdated,
+		})
+	}
 	log.Info("Transaction pool price threshold updated", "price", price)
 }
 
@@ -1569,14 +1561,11 @@
 			log.Trace("Removed unpayable pending transaction", "hash", hash)
 			pool.all.Remove(hash)
 		}
-<<<<<<< HEAD
 		pool.dropTxFeed.Send(DropTxsEvent{
 			Txs: drops,
 			Reason: dropUnpayable,
 		})
 		pool.priced.Removed(len(olds) + len(drops))
-=======
->>>>>>> aa637fd3
 		pendingNofundsMeter.Mark(int64(len(drops)))
 
 		for _, tx := range invalids {
